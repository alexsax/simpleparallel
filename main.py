--- conflicted
+++ resolved
@@ -255,11 +255,7 @@
 
     print(f"Testing attention with sdpa: {sdpa}")
     with sdpa_kernel(sdpa):
-<<<<<<< HEAD
-        x = torch.randn(1, 1, 1, 1).cuda().half()
-=======
         x = torch.randn(1, 1, 1, 8).cuda().half()
->>>>>>> c947f915
         with sdpa_kernel(sdpa):
             scaled_dot_product_attention(x, x, x)
     
